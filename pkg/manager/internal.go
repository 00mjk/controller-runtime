/*
Copyright 2018 The Kubernetes Authors.

Licensed under the Apache License, Version 2.0 (the "License");
you may not use this file except in compliance with the License.
You may obtain a copy of the License at

    http://www.apache.org/licenses/LICENSE-2.0

Unless required by applicable law or agreed to in writing, software
distributed under the License is distributed on an "AS IS" BASIS,
WITHOUT WARRANTIES OR CONDITIONS OF ANY KIND, either express or implied.
See the License for the specific language governing permissions and
limitations under the License.
*/

package manager

import (
	"fmt"
	"sync"
	"time"

	"k8s.io/apimachinery/pkg/api/meta"
	"k8s.io/apimachinery/pkg/runtime"
	"k8s.io/client-go/rest"
	"k8s.io/client-go/tools/leaderelection"
	"k8s.io/client-go/tools/leaderelection/resourcelock"
	"k8s.io/client-go/tools/record"
	"sigs.k8s.io/controller-runtime/pkg/cache"
	"sigs.k8s.io/controller-runtime/pkg/client"
	"sigs.k8s.io/controller-runtime/pkg/recorder"
	"sigs.k8s.io/controller-runtime/pkg/runtime/inject"
	logf "sigs.k8s.io/controller-runtime/pkg/runtime/log"
	"sigs.k8s.io/controller-runtime/pkg/webhook/admission/types"
)

var log = logf.KBLog.WithName("manager")

type controllerManager struct {
	// config is the rest.config used to talk to the apiserver.  Required.
	config *rest.Config

	// scheme is the scheme injected into Controllers, EventHandlers, Sources and Predicates.  Defaults
	// to scheme.scheme.
	scheme *runtime.Scheme
	// admissionDecoder is used to decode an admission.Request.
	admissionDecoder types.Decoder

	// runnables is the set of Controllers that the controllerManager injects deps into and Starts.
	runnables []Runnable

	cache cache.Cache

	// TODO(directxman12): Provide an escape hatch to get individual indexers
	// client is the client injected into Controllers (and EventHandlers, Sources and Predicates).
	client client.Client

	// fieldIndexes knows how to add field indexes over the Cache used by this controller,
	// which can later be consumed via field selectors from the injected client.
	fieldIndexes client.FieldIndexer

	// recorderProvider is used to generate event recorders that will be injected into Controllers
	// (and EventHandlers, Sources and Predicates).
	recorderProvider recorder.Provider

	// resourceLock
	resourceLock resourcelock.Interface

	// mapper is used to map resources to kind, and map kind and version.
	mapper meta.RESTMapper

	mu      sync.Mutex
	started bool
	errChan chan error
	stop    <-chan struct{}

	startCache func(stop <-chan struct{}) error
}

// Add sets dependencies on i, and adds it to the list of runnables to start.
func (cm *controllerManager) Add(r Runnable) error {
	cm.mu.Lock()
	defer cm.mu.Unlock()

	// Set dependencies on the object
	if err := cm.SetFields(r); err != nil {
		return err
	}

	// Add the runnable to the list
	cm.runnables = append(cm.runnables, r)
	if cm.started {
		// If already started, start the controller
		go func() {
			cm.errChan <- r.Start(cm.stop)
		}()
	}

	return nil
}

func (cm *controllerManager) SetFields(i interface{}) error {
	if _, err := inject.ConfigInto(cm.config, i); err != nil {
		return err
	}
	if _, err := inject.ClientInto(cm.client, i); err != nil {
		return err
	}
	if _, err := inject.SchemeInto(cm.scheme, i); err != nil {
		return err
	}
	if _, err := inject.CacheInto(cm.cache, i); err != nil {
		return err
	}
	if _, err := inject.InjectorInto(cm.SetFields, i); err != nil {
		return err
	}
	if _, err := inject.StopChannelInto(cm.stop, i); err != nil {
		return err
	}
	if _, err := inject.DecoderInto(cm.admissionDecoder, i); err != nil {
		return err
	}
	return nil
}

func (cm *controllerManager) GetConfig() *rest.Config {
	return cm.config
}

func (cm *controllerManager) GetClient() client.Client {
	return cm.client
}

func (cm *controllerManager) GetScheme() *runtime.Scheme {
	return cm.scheme
}

func (cm *controllerManager) GetAdmissionDecoder() types.Decoder {
	return cm.admissionDecoder
}

func (cm *controllerManager) GetFieldIndexer() client.FieldIndexer {
	return cm.fieldIndexes
}

func (cm *controllerManager) GetCache() cache.Cache {
	return cm.cache
}

func (cm *controllerManager) GetRecorder(name string) record.EventRecorder {
	return cm.recorderProvider.GetEventRecorderFor(name)
}

func (cm *controllerManager) GetRESTMapper() meta.RESTMapper {
	return cm.mapper
}

func (cm *controllerManager) Start(stop <-chan struct{}) error {
	if cm.resourceLock != nil {
		err := cm.startLeaderElection(stop)
		if err != nil {
			return err
		}
	} else {
		go cm.start(stop)
	}

	select {
	case <-stop:
		// We are done
		return nil
	case err := <-cm.errChan:
		// Error starting a controller
		return err
	}
}

func (cm *controllerManager) start(stop <-chan struct{}) {
	cm.mu.Lock()
	defer cm.mu.Unlock()

	cm.stop = stop

	// Start the Cache. Allow the function to start the cache to be mocked out for testing
	if cm.startCache == nil {
		cm.startCache = cm.cache.Start
	}
	go func() {
		if err := cm.startCache(stop); err != nil {
			cm.errChan <- err
		}
	}()

	// Wait for the caches to sync.
	// TODO(community): Check the return value and write a test
	cm.cache.WaitForCacheSync(stop)

	// Start the runnables after the cache has synced
	for _, c := range cm.runnables {
		// Controllers block, but we want to return an error if any have an error starting.
		// Write any Start errors to a channel so we can return them
		ctrl := c
		go func() {
			cm.errChan <- ctrl.Start(stop)
		}()
	}
<<<<<<< HEAD

	cm.started = true
=======
}

func (cm *controllerManager) startLeaderElection(stop <-chan struct{}) (err error) {
	l, err := leaderelection.NewLeaderElector(leaderelection.LeaderElectionConfig{
		Lock: cm.resourceLock,
		// Values taken from: https://github.com/kubernetes/apiserver/blob/master/pkg/apis/config/v1alpha1/defaults.go
		// TODO(joelspeed): These timings should be configurable
		LeaseDuration: 15 * time.Second,
		RenewDeadline: 10 * time.Second,
		RetryPeriod:   2 * time.Second,
		Callbacks: leaderelection.LeaderCallbacks{
			OnStartedLeading: func(_ <-chan struct{}) {
				cm.start(stop)
			},
			OnStoppedLeading: func() {
				// Most implementations of leader election log.Fatal() here.
				// Since Start is wrapped in log.Fatal when called, we can just return
				// an error here which will cause the program to exit.
				cm.errChan <- fmt.Errorf("leader election lost")
			},
		},
	})
	if err != nil {
		return err
	}

	// Start the leader elector process
	go l.Run()
	return nil
>>>>>>> 35f10c94
}<|MERGE_RESOLUTION|>--- conflicted
+++ resolved
@@ -206,10 +206,8 @@
 			cm.errChan <- ctrl.Start(stop)
 		}()
 	}
-<<<<<<< HEAD
 
 	cm.started = true
-=======
 }
 
 func (cm *controllerManager) startLeaderElection(stop <-chan struct{}) (err error) {
@@ -239,5 +237,4 @@
 	// Start the leader elector process
 	go l.Run()
 	return nil
->>>>>>> 35f10c94
 }